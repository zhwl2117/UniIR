"""
This module contains the code for indexing and retrieval using FAISS based on the MBEIR embeddings.
"""

import os
import argparse
from omegaconf import OmegaConf
from collections import defaultdict
from datetime import datetime
import json
from typing import Any

import numpy as np
import csv
import gc

import faiss
import pickle

from data.preprocessing.utils import (
    load_jsonl_as_list,
    save_list_as_jsonl,
    count_entries_in_file,
    load_mbeir_format_pool_file_as_dict,
    print_mbeir_format_dataset_stats,
    unhash_did,
    unhash_qid,
    get_mbeir_task_name,
)

from interactive_retriever import InteractiveRetriever


def create_index(config):
    """This script builds the faiss index for the embeddings generated"""
    uniir_dir = config.uniir_dir
    index_config = config.index_config
    embed_dir_name = index_config.embed_dir_name
    index_dir_name = index_config.index_dir_name
    expt_dir_name = config.experiment.path_suffix

    idx_cand_pools_config = index_config.cand_pools_config
    assert idx_cand_pools_config.enable_idx, "Indexing is not enabled for candidate pool"
    split_name = "cand_pool"
    cand_pool_name_list = idx_cand_pools_config.cand_pools_name_to_idx

    # Pretty Print dataset to index
    print("-" * 30)
    print(f"Split: {split_name}, Candidate pool to index: {cand_pool_name_list}")
    print("-" * 30)

    for cand_pool_name in cand_pool_name_list:
        cand_pool_name = cand_pool_name.lower()

        embed_data_file = f"mbeir_{cand_pool_name}_{split_name}_embed.npy"
        embed_data_path = os.path.join(uniir_dir, embed_dir_name, expt_dir_name, split_name, embed_data_file)
        embed_data_hashed_id_file = f"mbeir_{cand_pool_name}_{split_name}_ids.npy"
        embed_data_hashed_id_path = os.path.join(
            uniir_dir,
            embed_dir_name,
            expt_dir_name,
            split_name,
            embed_data_hashed_id_file,
        )

        print(f"Building index for {embed_data_path} and {embed_data_hashed_id_path}")

        # Load the embeddings and IDs from the .npy files
        embedding_list = np.load(embed_data_path).astype("float32")
        hashed_id_list = np.load(embed_data_hashed_id_path)

        # Check unique ids
        assert len(hashed_id_list) == len(set(hashed_id_list)), "IDs should be unique"

        # Normalize the embeddings
        faiss.normalize_L2(embedding_list)

        # Dimension of the embeddings
        d = embedding_list.shape[1]

        # Create the FAISS index on the CPU
        faiss_config = index_config.faiss_config
        assert faiss_config.dim == d, "The dimension of the index does not match the dimension of the embeddings!"
        metric = getattr(faiss, faiss_config.metric)
        cpu_index = faiss.index_factory(
            faiss_config.dim,
            f"IDMap,{faiss_config.idx_type}",
            metric,
        )
        print("Creating FAISS index with the following parameters:")
        print(f"Index type: {faiss_config.idx_type}")
        print(f"Metric: {faiss_config.metric}")
        print(f"Dimension: {faiss_config.dim}")

        # Distribute the index across multiple GPUs
        ngpus = faiss.get_num_gpus()
        print(f"Number of GPUs used for indexing: {ngpus}")
        co = faiss.GpuMultipleClonerOptions()
        co.shard = True
        index_gpu = faiss.index_cpu_to_all_gpus(cpu_index, co=co, ngpu=ngpus)

        # Add data to the GPU index
        index_gpu.add_with_ids(embedding_list, hashed_id_list)

        # Transfer the GPU index back to the CPU for saving
        index_cpu = faiss.index_gpu_to_cpu(index_gpu)

        # Save the CPU index to disk
        index_path = os.path.join(
            uniir_dir,
            index_dir_name,
            expt_dir_name,
            split_name,
            f"mbeir_{cand_pool_name}_{split_name}.index",
        )
        os.makedirs(os.path.dirname(index_path), exist_ok=True)
        faiss.write_index(index_cpu, index_path)
        print(f"Successfully indexed {index_cpu.ntotal} documents")
        print(f"Index saved to: {index_path}")

        # 1. Delete large objects
        del embedding_list
        del hashed_id_list
        del cpu_index
        del index_gpu
        del index_cpu

        # 2. Force garbage collection
        gc.collect()


# def compute_recall_at_k(relevant_docs, retrieved_indices, k):
#     if not relevant_docs:
#         return 0.0  # Return 0 if there are no relevant documents
#
#     top_k_retrieved_indices_set = set(retrieved_indices[:k])
#     relevant_docs_set = set(relevant_docs)
#
#     assert len(relevant_docs_set) == len(relevant_docs), "Relevant docs should not contain duplicates"
#     assert len(top_k_retrieved_indices_set) == len(
#         retrieved_indices[:k]
#     ), "Retrieved docs should not contain duplicates"
#
#     relevant_retrieved = relevant_docs_set.intersection(top_k_retrieved_indices_set)
#     recall_at_k = len(relevant_retrieved) / len(relevant_docs)
#     return recall_at_k


def compute_recall_at_k(relevant_docs, retrieved_indices, k):
    # Recall used by CLIP and BLIP codebase
    # Return 0 if there are no relevant documents
    if not relevant_docs:
        return 0.0

    # Get the set of indices for the top k retrieved documents
    top_k_retrieved_indices_set = set(retrieved_indices[:k])

    # Convert the relevant documents to a set
    relevant_docs_set = set(relevant_docs)

    # Check if there is an intersection between relevant docs and top k retrieved docs
    # If there is, we return 1, indicating successful retrieval; otherwise, we return 0
    if relevant_docs_set.intersection(top_k_retrieved_indices_set):
        return 1.0
    else:
        return 0.0


def load_qrel(filename):
    qrel = {}
    qid_to_taskid = {}
    with open(filename, "r") as f:
        for line in f:
            query_id, _, doc_id, relevance_score, task_id = line.strip().split()
            if int(relevance_score) > 0:  # Assuming only positive relevance scores indicate relevant documents
                if query_id not in qrel:
                    qrel[query_id] = []
                qrel[query_id].append(doc_id)
                if query_id not in qid_to_taskid:
                    qid_to_taskid[query_id] = task_id
    print(f"Retriever: Loaded {len(qrel)} queries from {filename}")
    print(
        f"Retriever: Average number of relevant documents per query: {sum(len(v) for v in qrel.values()) / len(qrel):.2f}"
    )
    return qrel, qid_to_taskid


def search_index(query_embed_path, cand_index_path, batch_size=10, num_cand_to_retrieve=10):
    # Load the full query embeddings
    query_embeddings = np.load(query_embed_path).astype("float32")
    print(f"Faiss: loaded query embeddings from {query_embed_path} with shape: {query_embeddings.shape}")

    # Normalize the full query embeddings
    faiss.normalize_L2(query_embeddings)

    # Load the saved CPU index from disk
    index_cpu = faiss.read_index(cand_index_path)
    print(f"Faiss: loaded index from {cand_index_path}")
    print(f"Faiss: Number of documents in the index: {index_cpu.ntotal}")

    # Convert the CPU index to multiple GPU indices
    ngpus = faiss.get_num_gpus()
    print(f"Faiss: Number of GPUs used for searching: {ngpus}")
    co = faiss.GpuMultipleClonerOptions()
    co.shard = True  # Use shard to divide the data across the GPUs
    index_gpu = faiss.index_cpu_to_all_gpus(index_cpu, co=co, ngpu=ngpus)  # This shards the index across all GPUs

    all_distances = []
    all_indices = []

    # Process in batches
    for i in range(0, len(query_embeddings), batch_size):
        batch = query_embeddings[i : i + batch_size]
        distances, indices = search_index_with_batch(batch, index_gpu, num_cand_to_retrieve)
        all_distances.append(distances)
        all_indices.append(indices)

    # Stack results for distances and indices
    final_distances = np.vstack(all_distances)
    final_indices = np.vstack(all_indices)

    return final_distances, final_indices


def search_index_with_batch(query_embeddings_batch, index_gpu, num_cand_to_retrieve=10):
    # Ensure query_embeddings_batch is numpy array with dtype float32
    assert isinstance(query_embeddings_batch, np.ndarray) and query_embeddings_batch.dtype == np.float32
    print(f"Faiss: query_embeddings_batch.shape: {query_embeddings_batch.shape}")

    # Query the multi-GPU index
    distances, indices = index_gpu.search(query_embeddings_batch, num_cand_to_retrieve)  # (number_of_queries, k)
    return distances, indices


def get_complement_candidates(
    cand_index_path: str,
    candidates_path: str,
    candidates: list[dict[str, Any]],
    config: OmegaConf,
):
    complement_modalities = {"text": "image", "image": "text"}
    queries = [(cand["modality"], cand["txt"], cand["img_path"]) for cand in candidates]
    retriever = InteractiveRetriever(cand_index_path, candidates_path, config)
    results = retriever.retrieve(queries, k=10)
    complement_candidates = []
    for idx, result in enumerate(results):
        q_modality = queries[idx][0]
        for cand in result:
            # Get the first retrieved candidate with a modality that complements the original candidate's modality.
            if cand["modality"] == complement_modalities[q_modality]:
                complement_candidates.append(cand)
                break
    assert len(candidates) == len(queries) == len(complement_candidates)
    return complement_candidates


def run_retrieval(config, query_embedder_config):
    """This script runs retrieval on the faiss index"""
    uniir_dir = config.uniir_dir
    mbeir_data_dir = config.mbeir_data_dir
    retrieval_config = config.retrieval_config
    qrel_dir_name = retrieval_config.qrel_dir_name
    embed_dir_name = retrieval_config.embed_dir_name
    index_dir_name = retrieval_config.index_dir_name
    query_dir_name = retrieval_config.query_dir_name
    candidate_dir_name = retrieval_config.candidate_dir_name
    expt_dir_name = config.experiment.path_suffix

    # Create results directory if it doesn't exist
    results_dir_name = retrieval_config.results_dir_name
    exp_results_dir = os.path.join(uniir_dir, results_dir_name, expt_dir_name)
    os.makedirs(exp_results_dir, exist_ok=True)
    exp_run_file_dir = os.path.join(exp_results_dir, "run_files")
    os.makedirs(exp_results_dir, exist_ok=True)
    exp_retrieved_cands_dir = os.path.join(exp_results_dir, "retrieved_candidates")
    os.makedirs(exp_run_file_dir, exist_ok=True)
    exp_tsv_results_dir = os.path.join(exp_results_dir, "final_tsv")
    os.makedirs(exp_tsv_results_dir, exist_ok=True)

    splits = []
    # Load the dataset splits to embed
    dataset_types = ["train", "val", "test"]
    for split_name in dataset_types:
        retrieval_dataset_config = getattr(retrieval_config, f"{split_name}_datasets_config", None)
        if retrieval_dataset_config and retrieval_dataset_config.enable_retrieve:
            dataset_name_list = getattr(retrieval_dataset_config, "datasets_name", None)
            cand_pool_name_list = getattr(retrieval_dataset_config, "correspond_cand_pools_name", None)
            qrel_name_list = getattr(retrieval_dataset_config, "correspond_qrels_name", None)
            metric_names_list = getattr(retrieval_dataset_config, "correspond_metrics_name", None)
            dataset_embed_dir = os.path.join(uniir_dir, embed_dir_name, expt_dir_name, split_name)
            splits.append(
                (
                    split_name,
                    dataset_embed_dir,
                    dataset_name_list,
                    cand_pool_name_list,
                    qrel_name_list,
                    metric_names_list,
                )
            )
            assert (
                len(dataset_name_list) == len(cand_pool_name_list) == len(qrel_name_list) == len(metric_names_list)
            ), "Mismatch between datasets and candidate pools and qrels."

    # Pretty Print dataset to index
    print("-" * 30)
    for (
        split_name,
        dataset_embed_dir,
        dataset_name_list,
        cand_pool_name_list,
        qrel_name_list,
        metric_names_list,
    ) in splits:
        print(
            f"Split: {split_name}, Retrieval Datasets: {dataset_name_list}, Candidate Pools: {cand_pool_name_list}, Metric: {metric_names_list})"
        )
        print("-" * 30)

    eval_results = []
    cand_index_dir = os.path.join(uniir_dir, index_dir_name, expt_dir_name, "cand_pool")
    qrel_dir = os.path.join(mbeir_data_dir, qrel_dir_name)
    for (
        split,
        dataset_embed_dir,
        dataset_name_list,
        cand_pool_name_list,
        qrel_name_list,
        metric_names_list,
    ) in splits:
        for dataset_name, cand_pool_name, qrel_name, metric_names in zip(
            dataset_name_list, cand_pool_name_list, qrel_name_list, metric_names_list
        ):
            print("\n" + "-" * 30)
            print(f"Retriever: Retrieving for query:{dataset_name} | split:{split} | from cand_pool:{cand_pool_name}")

            dataset_name = dataset_name.lower()
            cand_pool_name = cand_pool_name.lower()
            qrel_name = qrel_name.lower()

            # Load qrels
            qrel_path = os.path.join(qrel_dir, split, f"mbeir_{qrel_name}_{split}_qrels.txt")
            qrel, qid_to_taskid = load_qrel(qrel_path)

            # Load query Hashed IDs
            embed_query_id_path = os.path.join(dataset_embed_dir, f"mbeir_{dataset_name}_{split}_ids.npy")
            hashed_query_ids = np.load(embed_query_id_path)

            # Load query embeddings
            embed_query_path = os.path.join(dataset_embed_dir, f"mbeir_{dataset_name}_{split}_embed.npy")

            # Load the candidate pool index
            cand_index_path = os.path.join(cand_index_dir, f"mbeir_{cand_pool_name}_cand_pool.index")

            # Set up the metric
            # e.g. "Recall@1, Recall@5, Recall@10"
            # TODO: add more metrics
            metric_list = [metric.strip() for metric in metric_names.split(",")]
            metric_recall_list = [metric for metric in metric_list if "recall" in metric.lower()]

            # Search the index
            k = max([int(metric.split("@")[1]) for metric in metric_recall_list])
            print(f"Retriever: Searching with k={k}")
            retrieved_cand_dist, retrieved_indices = search_index(
                embed_query_path,
                cand_index_path,
                batch_size=hashed_query_ids.shape[0],
                num_cand_to_retrieve=k,
            )  # Shape: (number_of_queries, k)

            # Open a file to write the run results
            if cand_pool_name == "union":
                run_id = f"mbeir_{dataset_name}_union_pool_{split}_k{k}"
            else:
                run_id = f"mbeir_{dataset_name}_single_pool_{split}_k{k}"
            run_file_name = f"{run_id}_run.txt"
            run_file_path = os.path.join(exp_run_file_dir, run_file_name)
            with open(run_file_path, "w") as run_file:
                for idx, (distances, indices) in enumerate(zip(retrieved_cand_dist, retrieved_indices)):
                    qid = unhash_qid(hashed_query_ids[idx])
                    task_id = qid_to_taskid[qid]
                    for rank, (hashed_doc_id, score) in enumerate(zip(indices, distances), start=1):
                        # Format: query-id Q0 document-id rank score run-id task_id
                        # We can remove task_id if we don't need it later using a helper
                        # Note: since we are using the cosine similarity, we don't need to invert the scores.
                        doc_id = unhash_did(hashed_doc_id)
                        run_file_line = f"{qid} Q0 {doc_id} {rank} {score} {run_id} {task_id}\n"
                        run_file.write(run_file_line)
            print(f"Retriever: Run file saved to {run_file_path}")

        # Save raw retrieve candidates for downstream applications like UniRAG
        if retrieval_config.raw_retrieval:
            # Load raw queries
            queries_path = os.path.join(
                mbeir_data_dir,
                query_dir_name,
                f"{split}/mbeir_{dataset_name}_{split}.jsonl",
            )
            qid_to_queries = {}
            with open(queries_path, "r") as f:
                for l in f:
                    q = json.loads(l.strip())
                    assert q["qid"] not in qid_to_queries, "qids must be unique"
                    qid_to_queries[q["qid"]] = q

            # Load raw candidates
            candidate_file_name = f"mbeir_{cand_pool_name}_{split}_cand_pool.jsonl"
            candidates_path = os.path.join(mbeir_data_dir, candidate_dir_name, candidate_file_name)
            did_to_candidates = {}
            with open(candidates_path, "r") as f:
                for l in f:
                    c = json.loads(l.strip())
                    assert c["did"] not in did_to_candidates, "dids must be unique"
                    did_to_candidates[c["did"]] = c

            # Save raw retrieved results
            retrieved_file_name = f"{run_id}_retrieved.txt"
            retrieved_file_path = os.path.join(exp_retrieved_cands_dir, retrieved_file_name)
            with open(retrieved_file_path, "w") as run_file:
                for idx, indices in enumerate(retrieved_indices):
                    retrieved_cands = []
                    qid = unhash_qid(hashed_query_ids[idx])
                    query = qid_to_queries[qid]
                    for hashed_doc_id in indices:
                        doc_id = unhash_did(hashed_doc_id)
                        retrieved_cands.append(did_to_candidates[doc_id])
                    retrieved_dict = {"query": query, "candidates": retrieved_cands}
                    if retrieval_config.retrieve_image_text_pairs:
                        retrieved_dict["complement_candidates"] = (
                            get_complement_candidates(
                                cand_index_path,
                                candidates_path,
                                retrieved_cands,
                                query_embedder_config,
                            )
                        )
                    json.dump(
                        retrieved_dict,
                        retrieved_file_path,
                    )
                    retrieved_file_path.write("\n")

            print(f"Retriever: Run file saved to {retrieved_file_path}")

            # Compute Recall@k
            recall_values_by_task = defaultdict(lambda: defaultdict(list))
            for i, retrieved_indices_for_qid in enumerate(retrieved_indices):
                # Map the retrieved FAISS indices to the original mbeir_data_ids
                retrieved_indices_for_qid = [unhash_did(idx) for idx in retrieved_indices_for_qid]
                qid = unhash_qid(hashed_query_ids[i])
                relevant_docs = qrel[qid]
                task_id = qid_to_taskid[qid]

                # Compute Recall@k for each metric
                for metric in metric_recall_list:
                    k = int(metric.split("@")[1])
                    recall_at_k = compute_recall_at_k(relevant_docs, retrieved_indices_for_qid, k)
                    recall_values_by_task[task_id][metric].append(recall_at_k)

            for task_id, recalls in recall_values_by_task.items():
                task_name = get_mbeir_task_name(int(task_id))
                result = {
                    "TaskID": int(task_id),
                    "Task": task_name,
                    "Dataset": dataset_name,
                    "Split": split,
                    "CandPool": cand_pool_name,
                }
                for metric in metric_recall_list:
                    mean_recall_at_k = round(sum(recalls[metric]) / len(recalls[metric]), 4)
                    result[metric] = mean_recall_at_k
                    print(f"Retriever: Mean {metric}: {mean_recall_at_k}")
                eval_results.append(result)

    # Creating a tsv file for the evaluation results
    # Sort data by TaskID, then by dataset_order, then by split_order matching the google sheets.
    dataset_order = {
        "visualnews_task0": 1,
        "mscoco_task0": 2,
        "fashion200k_task0": 3,
        "webqa_task1": 4,
        "edis_task2": 5,
        "webqa_task2": 6,
        "visualnews_task3": 7,
        "mscoco_task3": 8,
        "fashion200k_task3": 9,
        "nights_task4": 10,
        "oven_task6": 11,
        "infoseek_task6": 12,
        "fashioniq_task7": 13,
        "cirr_task7": 14,
        "oven_task8": 15,
        "infoseek_task8": 16,
    }
    split_order = {"val": 1, "test": 2}
    cand_pool_order = {"union": 99}
    eval_results_sorted = sorted(
        eval_results,
        key=lambda x: (
            x["TaskID"],
            dataset_order.get(x["Dataset"].lower(), 99),  # default to 99 for datasets not listed
            split_order.get(x["Split"].lower(), 99),  # default to 99 for splits not listed
            cand_pool_order.get(x["CandPool"].lower(), 0),
        ),
    )

    grouped_results = defaultdict(lambda: defaultdict(lambda: defaultdict(dict)))

    # Populate the grouped_results with metric values
    available_recall_metrics = [
        "Recall@1",
        "Recall@5",
        "Recall@10",
        "Recall@20",
        "Recall@50",
    ]
    for result in eval_results_sorted:
        key = (result["TaskID"], result["Task"], result["Dataset"], result["Split"])
        for metric in available_recall_metrics:
            grouped_results[key][result["CandPool"]].update({metric: result.get(metric, None)})

    # Write the sorted data to TSV
    if retrieval_config.write_to_tsv:
        # TODO: create a better file name
        date_time = datetime.now().strftime("%m-%d-%H")
        tsv_file_name = f"eval_results_{date_time}.tsv"
        tsv_file_path = os.path.join(exp_tsv_results_dir, tsv_file_name)
        tsv_data = []
        header = [
            "TaskID",
            "Task",
            "Dataset",
            "Split",
            "Metric",
            "CandPool",
            "Value",
            "UnionPool",
            "UnionValue",
        ]
        tsv_data.append(header)

        for (task_id, task, dataset, split), cand_pools in grouped_results.items():
            # Extract union results if available
            union_results = cand_pools.get("union", {})
            for metric in available_recall_metrics:
                for cand_pool, metrics in cand_pools.items():
                    if cand_pool != "union":  # Exclude union pool as it's handled separately
                        row = [
                            task_id,
                            task,
                            dataset,
                            split,
                            metric,
                            cand_pool,
                            metrics.get(metric, None),
                        ]
                        # Skip metric if it's not available
                        if row[-1] is None:
                            continue
                        # Add corresponding union metric value if it exists
                        if union_results:
                            row.extend(["union", union_results.get(metric, "N/A")])
                        else:
                            row.extend(["", ""])  # Fill with empty values if no union result
                        tsv_data.append(row)

        # Write to TSV
        with open(tsv_file_path, "w", newline="") as tsvfile:
            writer = csv.writer(tsvfile, delimiter="\t")
            for row in tsv_data:
                writer.writerow(row)

        print(f"Retriever: Results saved to {tsv_file_path}")


def run_hard_negative_mining(config):
    uniir_dir = config.uniir_dir
    mbeir_data_dir = config.mbeir_data_dir
    retrieval_config = config.retrieval_config
    expt_dir_name = config.experiment.path_suffix
    embed_dir_name = retrieval_config.embed_dir_name
    index_dir_name = retrieval_config.index_dir_name
    hard_negs_dir_name = retrieval_config.hard_negs_dir_name

    # Query data file name
    retrieval_train_dataset_config = retrieval_config.train_datasets_config
    assert retrieval_train_dataset_config.enable_retrieve, "Hard negative mining is not enabled for training data"
    dataset_name = retrieval_train_dataset_config.datasets_name[
        0
    ].lower()  # Only extract hard negatives for the first dataset
    dataset_split_name = "train"
    # Load query data
    query_data_path = os.path.join(mbeir_data_dir, "train", f"mbeir_{dataset_name}_{dataset_split_name}.jsonl")
    query_data_list = load_jsonl_as_list(query_data_path)

    # Load query IDs
    dataset_embed_dir = os.path.join(uniir_dir, embed_dir_name, expt_dir_name, dataset_split_name)
    embed_data_id_path = os.path.join(dataset_embed_dir, f"mbeir_{dataset_name}_{dataset_split_name}_ids.npy")
    query_ids = np.load(embed_data_id_path)

    # Load query embeddings
    embed_data_path = os.path.join(dataset_embed_dir, f"mbeir_{dataset_name}_{dataset_split_name}_embed.npy")

    # Load the candidate pool index
    cand_pool_name = retrieval_train_dataset_config.correspond_cand_pools_name[
        0
    ].lower()  # Only extract the first candidate pool
    cand_pool_split_name = "cand_pool"
    cand_index_dir = os.path.join(uniir_dir, index_dir_name, expt_dir_name, cand_pool_split_name)
    cand_index_path = os.path.join(cand_index_dir, f"mbeir_{cand_pool_name}_{cand_pool_split_name}.index")

    # Pretty Print dataset to perform hard negative mining
    print("-" * 30)
    print(f"Hard Negative mining, Datasets: {dataset_name}, Candidate Pools: {cand_pool_name}")
    print("-" * 30)

    # Search the index
    num_hard_negs = retrieval_config.num_hard_negs
    k = retrieval_config.k
    _, retrieved_indices = search_index(
        embed_data_path,
        cand_index_path,
        batch_size=query_ids.shape[0],
        num_cand_to_retrieve=k,
    )  # nested list of (number_of_queries, k)
    assert len(query_ids) == len(retrieved_indices)

    # Add hard negatives to the query data
    for i, query_id in enumerate(query_ids):
        query_data = query_data_list[i]
        query_id = unhash_qid(query_id)
        assert query_id == query_data["qid"]
        retrieved_indices_for_qid = retrieved_indices[i]
        retrieved_indices_for_qid = [unhash_did(idx) for idx in retrieved_indices_for_qid]

        pos_cand_list = query_data["pos_cand_list"]
        neg_cand_list = query_data["neg_cand_list"]

        # Add hard negatives to the query data
        hard_negatives = [
            doc_id
            for doc_id in retrieved_indices_for_qid
            if doc_id not in pos_cand_list and doc_id not in neg_cand_list
        ]

        # Ensure that hard_negatives has a minimum length of num_hard_negs
        if 0 < len(hard_negatives) < num_hard_negs:
            multiplier = num_hard_negs // len(hard_negatives)
            remainder = num_hard_negs % len(hard_negatives)
            hard_negatives = hard_negatives * multiplier + hard_negatives[:remainder]
        elif len(hard_negatives) == 0:
            print("Warning: hard_negatives list is empty.")

        # Truncate hard_negatives to a maximum length
        hard_negatives = hard_negatives[:num_hard_negs]
        query_data["neg_cand_list"].extend(hard_negatives)

    # Save the query data with hard negatives
    query_data_with_hard_negs_path = os.path.join(
        mbeir_data_dir,
        "train",
        hard_negs_dir_name,
        f"mbeir_{dataset_name}_hard_negs_{dataset_split_name}.jsonl",
    )  # mbeir_data_dir/train/hard_negs_dir_name/mbeir_agg_hard_negs_train.jsonl
    os.makedirs(os.path.dirname(query_data_with_hard_negs_path), exist_ok=True)
    save_list_as_jsonl(query_data_list, query_data_with_hard_negs_path)

    # Print statistics
    total_entries, _data = count_entries_in_file(query_data_with_hard_negs_path)
    print(f"MBEIR Train Data with Hard Negatives saved to {query_data_with_hard_negs_path}")
    print(f"Total number of entries in {query_data_with_hard_negs_path}: {total_entries}")
    cand_pool_path = os.path.join(
        mbeir_data_dir,
        cand_pool_split_name,
        f"mbeir_{cand_pool_name}_{cand_pool_split_name}.jsonl",
    )
    cand_pool = load_mbeir_format_pool_file_as_dict(cand_pool_path, doc_key_to_content=True, key_type="did")
    print_mbeir_format_dataset_stats(_data, cand_pool)


def parse_arguments():
    parser = argparse.ArgumentParser(description="FAISS Pipeline")
    parser.add_argument("--uniir_dir", type=str, default="/data/UniIR")
    parser.add_argument("--mbeir_data_dir", type=str, default="/data/UniIR/mbeir_data")
<<<<<<< HEAD
    parser.add_argument(
        "--config_path", default="config.yaml", help="Path to the config file."
    )
    parser.add_argument(
        "--query_embedder_config_path",
        default="",
        help="Path to the query embedder config file. Used when retrieving candidates with complement modalities in raw_retrieval mode.",
    )
    parser.add_argument(
        "--enable_create_index", action="store_true", help="Enable create index"
    )
=======
    parser.add_argument("--config_path", default="config.yaml", help="Path to the config file.")
    parser.add_argument("--enable_create_index", action="store_true", help="Enable create index")
>>>>>>> d8f81bfd
    parser.add_argument(
        "--enable_hard_negative_mining",
        action="store_true",
        help="Enable hard negative mining",
    )
    parser.add_argument("--enable_retrieval", action="store_true", help="Enable retrieval")
    return parser.parse_args()


def main():
    args = parse_arguments()
    config = OmegaConf.load(args.config_path)
    config.uniir_dir = args.uniir_dir
    config.mbeir_data_dir = args.mbeir_data_dir

    print(OmegaConf.to_yaml(config, sort_keys=False))

    if args.query_embedder_config_path:
        query_embedder_config = OmegaConf.load(args.query_embedder_config_path)
        config.uniir_dir = args.uniir_dir
        config.mbeir_data_dir = args.mbeir_data_dir

    if args.enable_hard_negative_mining:
        run_hard_negative_mining(config)

    if args.enable_create_index:
        create_index(config)

    if args.enable_retrieval:
        run_retrieval(config, query_embedder_config)


if __name__ == "__main__":
    main()<|MERGE_RESOLUTION|>--- conflicted
+++ resolved
@@ -682,7 +682,6 @@
     parser = argparse.ArgumentParser(description="FAISS Pipeline")
     parser.add_argument("--uniir_dir", type=str, default="/data/UniIR")
     parser.add_argument("--mbeir_data_dir", type=str, default="/data/UniIR/mbeir_data")
-<<<<<<< HEAD
     parser.add_argument(
         "--config_path", default="config.yaml", help="Path to the config file."
     )
@@ -694,10 +693,6 @@
     parser.add_argument(
         "--enable_create_index", action="store_true", help="Enable create index"
     )
-=======
-    parser.add_argument("--config_path", default="config.yaml", help="Path to the config file.")
-    parser.add_argument("--enable_create_index", action="store_true", help="Enable create index")
->>>>>>> d8f81bfd
     parser.add_argument(
         "--enable_hard_negative_mining",
         action="store_true",
